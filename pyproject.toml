[build-system]
requires = ["scikit-build-core>=0.3.3", "pybind11", "setuptools_scm[toml]>=8.0"]
build-backend = "scikit_build_core.build"

[tool.scikit-build]
metadata.version.provider = "scikit_build_core.metadata.setuptools_scm"
logging.level = "INFO"
wheel.exclude = ["SuPyMode/cpp"]
install.strip = false
sdist.include = ["SuPyMode/binary/*"]
sdist.exclude = [
    "tests",
    "docs",
    ".git*",
    "developments",
]

[tool.setuptools_scm]
write_to = "SuPyMode/_version.py"
version_scheme = "only-version"
local_scheme = "no-local-version"

[project]
name = "SuPyMode"
dynamic = ["version"]
description = "A package for light propagation in fiber optics."
license = {file = "LICENSE"}
documentation = 'https://supymode.readthedocs.io/'
platforms = ['unix', 'linux', 'osx']
readme = "README.rst"
url = 'https://github.com/MartinPdeS/SuPyMode'
requires-python = ">=3.11"
authors = [{ name="Martin Poinsinet de Sivry-Houle", email="martin.poinsinet.de.sivry@gmail.com"}]
classifiers = [
    'Programming Language :: Python',
    'Programming Language :: Python :: 3',
    'Programming Language :: Python :: 3.11',
    'Programming Language :: Python :: 3.12',
    'Programming Language :: Python :: Implementation :: CPython',
    'Development Status :: 4 - Beta',
    'Topic :: Scientific/Engineering :: Physics',
    'License :: OSI Approved :: MIT License',
    'Intended Audience :: Science/Research',
]
keywords = [
    "coupled-mode theory",
    "waveguide",
]
dependencies = [
    "setuptools_scm[toml]>=8.0",
    "numpy>=1,<3",
    "scipy~=1.14.0",
    "MPSPlots",
    "pydantic==2.10.3",
    "PyFinitDiff",
    "FiberFusing",
    "PyFiberModes",
    "pathvalidate==3.2.1",
]

[project.optional-dependencies]
testing = [
    "pytest>=0.6",
    "pytest-cov>=2.0",
    "pytest-json-report ==1.5.0",
    "coverage==7.6.9"
]

documentation = [
    "PyFiberModes",
<<<<<<< HEAD
    "numpydoc==1.8.0",
    "sphinx>=5.1.1",
    "sphinx-gallery==0.18.0",
    "sphinx-rtd-theme==2.0.0",
    "pydata-sphinx-theme==0.15.4",
=======
    "numpydoc ==1.8.0",
    "sphinx >=5.1.1",
    "sphinx-gallery ==0.18.0",
    "sphinx-rtd-theme ==3.0.2",
    "pydata-sphinx-theme ==0.16.0",    
]

dev = [
    "flake8 ==7.1.1",

>>>>>>> 1960638f
]

[tool.pytest.ini_options]
minversion = "6.0"
xfail_strict = true
log_cli_level = "INFO"
addopts = [
    "-v", "-rA", "-rw", "--cov=SuPyMode", "--cov-report=html", "--cov-report=term"
]
testpaths = [
    "tests/*",
]


[tool.cibuildwheel]
build-frontend = "build"
before-test = ""
test-command = "python -m pytest -rA {project}/tests"
test-extras = ["testing"]

[tool.cibuildwheel.linux]
archs = ["x86_64"]
build = ["cp310-manylinux*", "cp311-manylinux*", "cp312-manylinux*"]
manylinux-x86_64-image = "manylinux2014"
repair-wheel-command = "auditwheel repair -w {dest_dir} {wheel}"

[tool.cibuildwheel.macos]
archs = ["arm64"]
build = ["cp310-*", "cp311-*", "cp312-*"]
repair-wheel-command = "delocate-wheel -w {dest_dir} -v {wheel}"

[tool.cibuildwheel.windows]
archs = ["AMD64"]
build = ["cp310-*", "cp311-*", "cp312-*"]

[tool.coverage.run]
source = ['SuPyMode']
omit = [
    '*\__init__.py',
    'SuPyMode/_version.py',
    'SuPyMode/directories.py',
    'SuPyMode/tools/special.py',
    'SuPyMode/tools/utils.py',
    'SuPyMode/special.py'
]
branch = true
relative_files = true<|MERGE_RESOLUTION|>--- conflicted
+++ resolved
@@ -68,13 +68,6 @@
 
 documentation = [
     "PyFiberModes",
-<<<<<<< HEAD
-    "numpydoc==1.8.0",
-    "sphinx>=5.1.1",
-    "sphinx-gallery==0.18.0",
-    "sphinx-rtd-theme==2.0.0",
-    "pydata-sphinx-theme==0.15.4",
-=======
     "numpydoc ==1.8.0",
     "sphinx >=5.1.1",
     "sphinx-gallery ==0.18.0",
@@ -84,8 +77,6 @@
 
 dev = [
     "flake8 ==7.1.1",
-
->>>>>>> 1960638f
 ]
 
 [tool.pytest.ini_options]
